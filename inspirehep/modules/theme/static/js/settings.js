/*
 * This file is part of INSPIRE.
 * Copyright (C) 2014, 2015, 2016 CERN.
 *
 * INSPIRE is free software: you can redistribute it and/or modify
 * it under the terms of the GNU General Public License as published by
 * the Free Software Foundation, either version 3 of the License, or
 * (at your option) any later version.
 *
 * INSPIRE is distributed in the hope that it will be useful,
 * but WITHOUT ANY WARRANTY; without even the implied warranty of
 * MERCHANTABILITY or FITNESS FOR A PARTICULAR PURPOSE. See the
 * GNU General Public License for more details.
 *
 * You should have received a copy of the GNU General Public License
 * along with INSPIRE. If not, see <http://www.gnu.org/licenses/>.
 *
 * In applying this licence, CERN does not waive the privileges and immunities
 * granted to it by virtue of its status as an Intergovernmental Organization
 * or submit itself to any jurisdiction.

 */

require.config({
  baseUrl: '/static/',
  paths: {
    'author': 'js/authors/author',
    angular: 'node_modules/angular/angular',
    'angular-sanitize': 'node_modules/angular-sanitize/angular-sanitize',
    'angular-ui-bootstrap': 'node_modules/angular-ui-bootstrap/dist/ui-bootstrap-tpls',
    bootstrap: 'node_modules/bootstrap-sass/assets/javascripts/bootstrap',
    'bootstrap-datetimepicker': 'node_modules/eonasdan-bootstrap-datetimepicker/src/js/bootstrap-datetimepicker',
    'bootstrap-multiselect': 'node_modules/bootstrap-multiselect/dist/js/bootstrap-multiselect',
    'bucketsjs': 'node_modules/buckets-js/dist/buckets',
    clipboard: 'node_modules/clipboard/dist/clipboard',
    d3: "node_modules/d3/d3",
    datatables: 'node_modules/datatables.net-bs/js/dataTables.bootstrap',
    'datatables.net': 'node_modules/datatables.net/js/jquery.dataTables',
    feedback: 'js/feedback/feedback',
    flight: 'node_modules/flightjs/build/flight',
    hgn: 'node_modules/requirejs-hogan-plugin/hgn',
    hogan: 'node_modules/hogan.js/web/builds/3.0.2/hogan-3.0.2.amd',
    inspirehep: 'node_modules/inspirehep-js/dist/inspirehep',
    'inspirehep-clipboard': 'js/inspire_clipboard',
    'inspirehep-search': 'node_modules/inspirehep-search-js/dist/inspirehep-search',
    'invenio-search': 'node_modules/invenio-search-js/dist/invenio-search-js',
    jquery: 'node_modules/jquery/jquery',
    'jquery.ui': 'node_modules/jquery-ui',
    ui: "node_modules/jquery-ui",
    moment: 'node_modules/moment/moment',
<<<<<<< HEAD
    'profile': 'js/authors/profile',
    'publications': 'js/authors/publications',
=======
    'ngclipboard': 'node_modules/ngclipboard/src/ngclipboard',
    'readmore': 'node_modules/readmore-js/readmore',
>>>>>>> 502816dd
    text: 'node_modules/requirejs-hogan-plugin/text',
    toastr: 'node_modules/toastr/toastr',
    typeahead: 'node_modules/typeahead.js/dist/typeahead.bundle',
    sifter: 'node_modules/sifter/sifter',
    microplugin: 'node_modules/microplugin/src/microplugin'
  },
  shim: {
    angular: {
      exports: 'angular'
    },
    'angular-sanitize': {
      deps: ['angular']
    },
    'angular-ui-bootstrap': {
      deps: ['angular']
    },
    bootstrap: {
      deps: ['jquery']
    },
    'bootstrap-datetimepicker': {
      deps: ['jquery', 'bootstrap', 'moment'],
      exports: '$.fn.datetimepicker'
    },
    'bootstrap-multiselect': {
      deps: ['jquery'],
      exports: '$.fn.multiselect'
    },
    'inspirehep': {
      deps: ['angular', 'angular-ui-bootstrap', 'ngclipboard']
    },
    'inspirehep-search': {
        deps: ['angular', 'angular-sanitize', 'angular-ui-bootstrap', 'ngclipboard']
    },
    'invenio-search': {
        deps: ['angular']
    },
    jquery: {
      exports: '$'
    },
    'ngclipboard': {
        deps: ['angular', 'inspirehep-clipboard', 'clipboard']
    },
    typeahead: {
      deps: ['jquery'],
      exports: 'Bloodhound'
    },
    'ui': {
        deps: ['jquery']
    }
  }
});<|MERGE_RESOLUTION|>--- conflicted
+++ resolved
@@ -48,13 +48,10 @@
     'jquery.ui': 'node_modules/jquery-ui',
     ui: "node_modules/jquery-ui",
     moment: 'node_modules/moment/moment',
-<<<<<<< HEAD
+    'ngclipboard': 'node_modules/ngclipboard/src/ngclipboard',
     'profile': 'js/authors/profile',
     'publications': 'js/authors/publications',
-=======
-    'ngclipboard': 'node_modules/ngclipboard/src/ngclipboard',
     'readmore': 'node_modules/readmore-js/readmore',
->>>>>>> 502816dd
     text: 'node_modules/requirejs-hogan-plugin/text',
     toastr: 'node_modules/toastr/toastr',
     typeahead: 'node_modules/typeahead.js/dist/typeahead.bundle',
