--- conflicted
+++ resolved
@@ -183,11 +183,7 @@
                         kwargs={
                             'orcid': orcid_to_push,
                             'rec_id': recid,
-<<<<<<< HEAD
-                            'token': token,
-=======
                             'oauth_token': token,
->>>>>>> c20d8c29
                         },
                     )
         except SQLAlchemyError as ex:
